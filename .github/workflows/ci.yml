name: CI

on:
  push:
    branches: [ main, develop ]
  pull_request:
    branches: [ main, develop ]

jobs:
  test-go:
    runs-on: ubuntu-latest
    steps:
      - uses: actions/checkout@v4
      - name: Set up Go
        uses: actions/setup-go@v5
        with: { go-version: '1.22' }
      - run: go test ./...
      - name: Build Docker images
        run: |
          docker build -t ledger ./services/ledger
          # repeat for other services

<<<<<<< HEAD

  python-sdk-test:
    runs-on: ubuntu-latest
    strategy:
      matrix:
        python-version: [3.11, 3.12, 3.13]
    steps:
      - uses: actions/checkout@v4
      - name: Set up Python
        uses: actions/setup-python@v5
        with:
          python-version: ${{ matrix.python-version }}
      - name: Upgrade pip and install test dependencies
        run: |
          python -m pip install --upgrade pip
          pip install pytest
      - name: Install SDK wheel
        run: |
          pip install ./sdk/python/dist/*.whl
      - name: Run Python integration tests
        run: pytest integration-client
=======
  test-python:
    runs-on: ubuntu-latest
    
    steps:
    - uses: actions/checkout@v4
    
    - name: Set up Python
      uses: actions/setup-python@v4
      with:
        python-version: '3.11'
    
    - name: Install Poetry
      uses: snok/install-poetry@v1
      with:
        version: latest
        virtualenvs-create: true
        virtualenvs-in-project: true
    
    - name: Load cached venv
      id: cached-poetry-dependencies
      uses: actions/cache@v3
      with:
        path: .venv
        key: venv-${{ runner.os }}-${{ steps.setup-python.outputs.python-version }}-${{ hashFiles('**/poetry.lock') }}
    
    - name: Install dependencies
      if: steps.cached-poetry-dependencies.outputs.cache-hit != 'true'
      run: poetry install --no-interaction --no-root
    
    - name: Install project
      run: poetry install --no-interaction
    
    - name: Run pytest
      run: poetry run pytest
    
    - name: Set up Node.js for AJV
      uses: actions/setup-node@v4
      with:
        node-version: '18'
    
    - name: Install AJV CLI
      run: npm install -g ajv-cli
    
    - name: Generate test data for schema validation
      run: |
        poetry run python -c "
        from treasury_orchestrator.cli import main
        import sys
        sys.argv = ['cli.py', '100000.00']
        main()
        " > test_output.json
    
    - name: Validate JSON schema
      run: npx ajv validate -s schemas/sweep_order.schema.json -d test_output.json
    
    - name: Run linting
      run: |
        poetry run black --check .
        poetry run isort --check-only .
    
    - name: Run type checking
      run: poetry run mypy treasury_orchestrator

          
>>>>>>> 599074dd
<|MERGE_RESOLUTION|>--- conflicted
+++ resolved
@@ -2,26 +2,36 @@
 
 on:
   push:
-    branches: [ main, develop ]
+    branches: [main, develop]
   pull_request:
-    branches: [ main, develop ]
+    branches: [main, develop]
 
 jobs:
+  # ────────────────────────────────
+  # Go unit tests + Docker builds
+  # ────────────────────────────────
   test-go:
     runs-on: ubuntu-latest
     steps:
       - uses: actions/checkout@v4
+
       - name: Set up Go
         uses: actions/setup-go@v5
-        with: { go-version: '1.22' }
-      - run: go test ./...
+        with:
+          go-version: '1.22'
+
+      - name: Run Go tests
+        run: go test ./...
+
       - name: Build Docker images
         run: |
           docker build -t ledger ./services/ledger
-          # repeat for other services
+          # repeat for other services as needed
 
-<<<<<<< HEAD
-
+  # ────────────────────────────────
+  # SDK wheel / integration matrix
+  # (from feature/mock-api-and-docs)
+  # ────────────────────────────────
   python-sdk-test:
     runs-on: ubuntu-latest
     strategy:
@@ -29,82 +39,87 @@
         python-version: [3.11, 3.12, 3.13]
     steps:
       - uses: actions/checkout@v4
+
       - name: Set up Python
         uses: actions/setup-python@v5
         with:
           python-version: ${{ matrix.python-version }}
-      - name: Upgrade pip and install test dependencies
+
+      - name: Upgrade pip and install test deps
         run: |
           python -m pip install --upgrade pip
           pip install pytest
+
       - name: Install SDK wheel
-        run: |
-          pip install ./sdk/python/dist/*.whl
+        run: pip install ./sdk/python/dist/*.whl
+
       - name: Run Python integration tests
         run: pytest integration-client
-=======
-  test-python:
+
+  # ────────────────────────────────
+  # Poetry-based workflow with lint,
+  # type-checks & JSON-schema tests
+  # (from main)
+  # ────────────────────────────────
+  test-python-poetry:
     runs-on: ubuntu-latest
-    
     steps:
-    - uses: actions/checkout@v4
-    
-    - name: Set up Python
-      uses: actions/setup-python@v4
-      with:
-        python-version: '3.11'
-    
-    - name: Install Poetry
-      uses: snok/install-poetry@v1
-      with:
-        version: latest
-        virtualenvs-create: true
-        virtualenvs-in-project: true
-    
-    - name: Load cached venv
-      id: cached-poetry-dependencies
-      uses: actions/cache@v3
-      with:
-        path: .venv
-        key: venv-${{ runner.os }}-${{ steps.setup-python.outputs.python-version }}-${{ hashFiles('**/poetry.lock') }}
-    
-    - name: Install dependencies
-      if: steps.cached-poetry-dependencies.outputs.cache-hit != 'true'
-      run: poetry install --no-interaction --no-root
-    
-    - name: Install project
-      run: poetry install --no-interaction
-    
-    - name: Run pytest
-      run: poetry run pytest
-    
-    - name: Set up Node.js for AJV
-      uses: actions/setup-node@v4
-      with:
-        node-version: '18'
-    
-    - name: Install AJV CLI
-      run: npm install -g ajv-cli
-    
-    - name: Generate test data for schema validation
-      run: |
-        poetry run python -c "
-        from treasury_orchestrator.cli import main
-        import sys
-        sys.argv = ['cli.py', '100000.00']
-        main()
-        " > test_output.json
-    
-    - name: Validate JSON schema
-      run: npx ajv validate -s schemas/sweep_order.schema.json -d test_output.json
-    
-    - name: Run linting
-      run: |
-        poetry run black --check .
-        poetry run isort --check-only .
-    
-    - name: Run type checking
-      run: poetry run mypy treasury_orchestrator
+      - uses: actions/checkout@v4
 
-          
->>>>>>> 599074dd
+      - name: Set up Python
+        uses: actions/setup-python@v4
+        with:
+          python-version: '3.11'
+
+      - name: Install Poetry
+        uses: snok/install-poetry@v1
+        with:
+          version: latest
+          virtualenvs-create: true
+          virtualenvs-in-project: true
+
+      - name: Load cached venv
+        id: cached-poetry-dependencies
+        uses: actions/cache@v3
+        with:
+          path: .venv
+          key: venv-${{ runner.os }}-${{ steps.setup-python.outputs.python-version }}-${{ hashFiles('**/poetry.lock') }}
+
+      - name: Install dependencies (if not cached)
+        if: steps.cached-poetry-dependencies.outputs.cache-hit != 'true'
+        run: poetry install --no-interaction --no-root
+
+      - name: Install project
+        run: poetry install --no-interaction
+
+      - name: Run pytest
+        run: poetry run pytest
+
+      - name: Set up Node.js for AJV
+        uses: actions/setup-node@v4
+        with:
+          node-version: '18'
+
+      - name: Install AJV CLI
+        run: npm install -g ajv-cli
+
+      - name: Generate test data for schema validation
+        run: |
+          poetry run python - <<'PY'
+          from treasury_orchestrator.cli import main
+          import sys
+          sys.argv = ['cli.py', '100000.00']
+          main()
+          PY
+          > test_output.json
+
+      - name: Validate JSON schema
+        run: npx ajv validate -s schemas/sweep_order.schema.json -d test_output.json
+
+      - name: Run linting
+        run: |
+          poetry run black --check .
+          poetry run isort --check-only .
+
+      - name: Run type checking
+        run: poetry run mypy treasury_orchestrator