--- conflicted
+++ resolved
@@ -18,12 +18,9 @@
 sqlmodel = "^0.0.16"
 # pydantic-xsd = "^0.3.2"  # Temporarily removed to resolve dependency issues
 uvicorn = "^0.29"
-<<<<<<< HEAD
 aiokafka = "^0.10"
 testcontainers = {version = "^4.3", extras=["redpanda"]}
-=======
 jsonschema = "^4.22"
->>>>>>> edba9515
 
 [tool.poetry.group.dev.dependencies]
 pytest = "^7.0"
