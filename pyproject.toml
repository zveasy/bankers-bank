--- conflicted
+++ resolved
@@ -19,15 +19,12 @@
 sqlmodel = "^0.0.16"
 # pydantic-xsd = "^0.3.2"  # Temporarily removed to resolve dependency issues
 uvicorn = "^0.29"
-<<<<<<< HEAD
 redis = "^5.0"
 kafka-python = "^2.0"
 prometheus-client = "^0.20"
-=======
 aiokafka = "^0.10"
 testcontainers = {version = "^4.3", extras=["redpanda"]}
 jsonschema = "^4.22"
->>>>>>> 61695da7
 
 [tool.poetry.group.dev.dependencies]
 pytest = "^7.0"
