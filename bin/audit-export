--- conflicted
+++ resolved
@@ -23,14 +23,10 @@
 import sys
 from pathlib import Path
 
-<<<<<<< HEAD
 ROOT = Path(__file__).resolve().parents[1]
 if str(ROOT) not in sys.path:
     sys.path.insert(0, str(ROOT))
-=======
-# Ensure repository root on sys.path for local execution
 sys.path.append(str(Path(__file__).resolve().parents[1]))
->>>>>>> 6fea9945
 
 from credit_facility.sa_compat import apply as _apply_sa_compat
 _apply_sa_compat()
