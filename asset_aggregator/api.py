--- conflicted
+++ resolved
@@ -4,9 +4,10 @@
 import socket
 import time
 from datetime import datetime, timedelta, timezone
-from typing import List, Optional
+from typing import List
 
-from fastapi import FastAPI, Depends, HTTPException, Query
+from fastapi import FastAPI, Depends, HTTPException
+from pydantic import BaseModel
 from sqlmodel import Session, select
 
 from .db import engine, AssetSnapshot, init_db
@@ -18,6 +19,9 @@
 init_db()
 
 app.mount("/metrics", make_asgi_app())
+
+class SnapshotRequest(BaseModel):
+    bank_id: str | None = none
 
 
 @app.get("/healthz", response_model=dict)
@@ -51,16 +55,16 @@
 
 
 @app.post("/snapshot")
-def create_snapshot(bank_id: str | None = None):
+def create_snapshot(payload: SnapshotRequest | None = None, bank_id: str | None = None):
     t0 = time.perf_counter()
     try:
-<<<<<<< HEAD
+        bank = (bank_id or (payload.bank_id if payload else None) or "O&L")
         # fetch previous snapshot for reconciliation
         prev = None
         with Session(engine) as s:
             row = s.exec(
                 select(AssetSnapshot)
-                .where(AssetSnapshot.bank_id == (bank_id or "demo-bank"))
+                .where(AssetSnapshot.bank_id == bank)
                 .order_by(AssetSnapshot.ts.desc())
             ).first()
             if row:
@@ -68,17 +72,12 @@
                     "eligiblecollateralusd": row.eligibleCollateralUSD,
                     "totalbalancesusd": row.totalBalancesUSD,
                 }
-        status, ltv = run_snapshot_once(bank_id)
+        status, ltv = run_snapshot_once(bank)
         # reconcile with mock current values (replace when wiring in real numbers)
-        reconcile_snapshot(prev, {"eligiblecollateralusd": 1_000_000.0, "totalbalancesusd": 5_000_000.0}, bank_id or "demo-bank")
+        reconcile_snapshot(prev, {"eligiblecollateralusd": 1_000_000.0, "totalbalancesusd": 5_000_000.0}, bank)
+        # record latency on success
         snapshot_latency_seconds.observe(time.perf_counter() - t0)
         return {"ok": True, "status": status, "ltv": ltv}
-=======
-        res = run_snapshot_once(bank_id)
-        # record latency on success
-        snapshot_latency_seconds.observe(time.perf_counter() - t0)
-        return {"ok": True, "result": res}
->>>>>>> 3e387c5f
     except Exception as e:
         # still record latency on failure
         snapshot_latency_seconds.observe(time.perf_counter() - t0)
